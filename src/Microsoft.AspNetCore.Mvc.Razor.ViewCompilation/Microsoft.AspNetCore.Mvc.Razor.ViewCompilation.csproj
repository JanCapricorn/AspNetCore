--- conflicted
+++ resolved
@@ -1,30 +1,3 @@
-<<<<<<< HEAD
-<Project Sdk="Microsoft.NET.Sdk">
-    <Import Project="$([MSBuild]::GetDirectoryNameOfFileAbove($(MSBuildThisFileDirectory), 'RazorViewCompilation.sln'))\build\common.props" />
-    <PropertyGroup>
-        <Description>Build-time references required to enable Razor view compilation as part of building the application.</Description>
-        <TargetFrameworks>netcoreapp1.1;net451</TargetFrameworks>
-        <RuntimeIdentifier Condition="!$(TargetFramework.StartsWith('netcoreapp'))">win7-x64</RuntimeIdentifier>
-        <PackageTags>cshtml;razor;compilation;precompilation;aspnetcore</PackageTags>
-        <PreserveCompilationContext>true</PreserveCompilationContext>
-        <OutputType>exe</OutputType>
-        <GenerateRuntimeConfigurationFiles>false</GenerateRuntimeConfigurationFiles>
-        <X86ProjectDirectory>..\..\tools\Microsoft.AspNetCore.Mvc.Razor.ViewCompilation-x86\</X86ProjectDirectory>
-        <!-- Include the build outputs in the build directory (and not the lib directory) -->
-        <BuildOutputTargetFolder>build</BuildOutputTargetFolder>
-        <ContentTargetFolders>build</ContentTargetFolders>
-    </PropertyGroup>
-    <ItemGroup>
-        <Content Include="build\**\*" Pack="true" PackagePath="%(Identity)" />
-        <None Include="$(X86ProjectDirectory)bin\$(Configuration)\net451\$(MSBuildThisFileName)-x86.exe" Pack="true" PackagePath="build\net451\$(MSBuildThisFileName)-x86.exe" />
-    </ItemGroup>
-    <ItemGroup>
-        <PackageReference Include="Microsoft.AspNetCore.Hosting" Version="1.2.0-*" />
-        <PackageReference Include="Microsoft.AspNetCore.Mvc.Razor" Version="1.2.0-*" />
-        <PackageReference Include="Microsoft.Extensions.CommandLineUtils" Version="1.2.0-*" />
-        <ProjectReference Include="$(X86ProjectDirectory)$(MSBuildThisFileName)-x86.csproj" PrivateAssets="true" ReferenceOutputAssembly="false" Condition="'$(TargetFramework)'=='net451'" />
-    </ItemGroup>
-=======
 ﻿<Project Sdk="Microsoft.NET.Sdk" ToolsVersion="15.0">
   <Import Project="..\..\build\common.props" />
   <PropertyGroup>
@@ -34,21 +7,17 @@
     <PackageTags>cshtml;razor;compilation;precompilation;aspnetcore</PackageTags>
     <PreserveCompilationContext>true</PreserveCompilationContext>
     <OutputType>exe</OutputType>
-    <X86ProjectDirectory>..\..\pack\</X86ProjectDirectory>
+    <X86ProjectDirectory>..\..\tools\Microsoft.AspNetCore.Mvc.Razor.ViewCompilation-x86\</X86ProjectDirectory>
   </PropertyGroup>
   <ItemGroup>
     <None Include="build\**\*" Pack="true" PackagePath="%(Identity)" />
-    <None Include="buildMultiTargeting/*" Pack="true" PackagePath="%(Identity)" />
+    <None Include="buildMultiTargeting\*" Pack="true" PackagePath="%(Identity)" />
     <None Include="$(X86ProjectDirectory)\bin\$(Configuration)\net451\$(MSBuildThisFileName)-x86.exe" Pack="true" PackagePath="lib\net451\$(MSBuildThisFileName)-x86.exe" />
   </ItemGroup>
   <ItemGroup>
-    <PackageReference Include="Microsoft.AspNetCore.Hosting" Version="1.1.0" />
-    <PackageReference Include="Microsoft.AspNetCore.Mvc.Razor" Version="1.1.1" />
-    <PackageReference Include="Microsoft.Extensions.CommandLineUtils" Version="1.1.0" />
+    <PackageReference Include="Microsoft.AspNetCore.Hosting" Version="1.2.0-*" />
+    <PackageReference Include="Microsoft.AspNetCore.Mvc.Razor" Version="1.2.0-*" />
+    <PackageReference Include="Microsoft.Extensions.CommandLineUtils" Version="1.2.0-*" />
     <ProjectReference Include="$(X86ProjectDirectory)$(MSBuildThisFileName)-x86.csproj" PrivateAssets="true" ReferenceOutputAssembly="false" Condition="'$(TargetFramework)'=='net451'" />
   </ItemGroup>
-  <ItemGroup Condition=" '$(TargetFramework)' == 'netcoreapp1.1' ">
-    <PackageReference Include="Microsoft.NETCore.App" Version="1.1.0" />
-  </ItemGroup>
->>>>>>> f833b7a7
 </Project>